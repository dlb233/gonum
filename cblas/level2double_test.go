--- conflicted
+++ resolved
@@ -34,10 +34,10 @@
 	testblas.DsbmvTest(t, blasser)
 }
 
-<<<<<<< HEAD
 func TestDtrsv(t *testing.T) {
 	testblas.DtrsvTest(t, blasser)
-=======
+}
+
 func TestDsyr(t *testing.T) {
 	testblas.DsyrTest(t, blasser)
 }
@@ -48,5 +48,4 @@
 
 func TestDtrmv(t *testing.T) {
 	testblas.DtrmvTest(t, blasser)
->>>>>>> dd05cc07
 }